import glob
import math
import os
import random

import librosa
import numpy as np
import skvideo.io
import torch
import ffmpeg
from pathlib import Path
from typing import Optional
from PIL import Image
from torch.utils.data import IterableDataset
from torchaudio.io import StreamReader
from torchaudio.transforms import Spectrogram
from torchvision.transforms import CenterCrop
from torchvision.transforms import Compose
from torchvision.transforms import Normalize
from torchvision.transforms import Resize
from torchvision.transforms import ToTensor

from ..audio_utils import SpectrogramGcc, read_mp4_audio_ffmpeg, read_mp4_video_ffmpeg

try:
    from torchvision.transforms import InterpolationMode

    BICUBIC = InterpolationMode.BICUBIC
except ImportError:
    BICUBIC = Image.BICUBIC


def _convert_image_to_rgb(image):
    return image.convert("RGB")


def _transform(n_px):
    return Compose(
        [
            Resize(n_px, interpolation=BICUBIC),
            CenterCrop(n_px),
            _convert_image_to_rgb,
            ToTensor(),
            Normalize(
                (0.48145466, 0.4578275, 0.40821073),
                (0.26862954, 0.26130258, 0.27577711),
            ),
        ]
    )


def spectrogram(audio, n_fft=512, hop_length=353):
    x = Spectrogram(audio.unsqueeze(1), n_fft, hop_length)
    x = torch.log(x + 1e-7)
    x = (x - torch.mean(x)) / (torch.std(x) + 1e-9)
    return x


class AudioVisualDataset(IterableDataset):
    """
        Dataset for loading VGGSound
    """

    def __init__(
            self,
            data_root,
            split: str = "train",
            duration: int = 5,
            sample_rate: int = 16000,
    ):
        super(AudioVisualDataset).__init__()
        self.sample_rate = sample_rate
        self.duration = duration
        self.fps = 30
        self.transform = _transform(224)
        self.preprocess = spectrogram
        self.data_root = data_root

        if split in ("train", "valid"):
            self.split = "train"
            files = self.get_overlapping_files(self.split)
            if split == "train":
                files = files[:-500]
                random.shuffle(files)
            elif split == "valid":
                files = files[-500:]
        elif split == "test":
            self.split = split
            files = self.get_overlapping_files(self.split)
        else:
            assert False
        self.files = files

    def get_overlapping_files(self, split):
        audio_files = glob.glob("{}/{}/audio/*.flac".format(self.data_root, split))
        video_files = glob.glob("{}/{}/video/*.mp4".format(self.data_root, split))
        files = sorted(
            list(
                set([f.split("/")[-1].split(".")[0] for f in audio_files])
                & set([f.split("/")[-1].split(".")[0] for f in video_files])
            )
        )
        return files

    def __iter__(self):
        for f in self.files:
            # TODO: filter stereo audio here
            audio, _ = librosa.load(
                "{}/{}/audio/{}.flac".format(self.data_root, self.split, f),
                sr=self.sample_rate,
            )
            video = skvideo.io.vread(
                "{}/{}/video/{}.mp4".format(self.data_root, self.split, f)
            )
            num_audio_samples = self.duration * self.sample_rate
            num_video_samples = self.duration * self.fps
            if self.duration < 10:
                if (
                        audio.shape[0] >= num_audio_samples  # TODO: change the dimension indicator
                        and video.shape[0] >= num_video_samples  # TODO: why [0] for 3 channels
                ):
                    audio_index = random.randint(0, audio.shape[0] - num_audio_samples)
                    video_index = int(
                        np.floor((audio_index / self.sample_rate) * self.fps)
                    )
                    audio_slice = slice(audio_index, audio_index + num_audio_samples)
                    video_slice = slice(
                        video_index + num_video_samples // 2,
                        video_index + num_video_samples // 2 + 1,
                    )
                    if (
                            audio[audio_slice].shape[0] == num_audio_samples
                            and video[video_slice, :].shape[0] == 1
                    ):
                        yield self.preprocess(audio[audio_slice]), self.transform(
                            Image.fromarray(video[video_slice, :, :, :][0])
                        )
            elif self.duration == 10:
                if (
                        audio.shape[0] == num_audio_samples
                        and video.shape[0] == num_video_samples
                ):
                    yield self.preprocess(audio), self.transform(
                        Image.fromarray(video[video.shape[0] // 2, :, :, :])
                    )
            else:
                assert False


class Ego4DDataset(IterableDataset):
    """
        Dataset for loading EGO4D with stereo audio
    """

    def __init__(
            self,
            data_root,
            split: str = "train",
            duration: int = 5,
            sample_rate: int = 16000,
            chunk_duration: Optional[int] = 10,
            num_channels: int = 2,
            random_seed: int = 1337,
            valid_ratio: float = 0.1,
    ):
        super(Ego4DDataset).__init__()
        # TODO: Revisit a good value of `duration`, and if the embedding
        #       is actually compatible the SAVi AudioCNN. Though we could
        #       do a maxpooling/flatten type of post-processing like with L3
        assert chunk_duration >= duration
        assert num_channels in (1, 2)
        self.sample_rate = sample_rate
        self.duration = duration
        self.fps = 30
        self.transform = _transform(224)
        self.num_channels = num_channels
        self.preprocess = SpectrogramGcc(self.sample_rate) if (self.num_channels == 2) else spectrogram
        self.data_root = Path(data_root)
        self.chunk_duration = chunk_duration
        self.split = split

        files = self.get_video_files()
        # Set up splits
        random.seed(random_seed)
        random.shuffle(files)
        num_files = len(files)
        num_valid = int(num_files * valid_ratio)
        num_train = num_files - num_valid
        if split == "train":
            start_idx = 0
            end_idx = start_idx + num_train
        elif split == "valid":
            start_idx = num_train
            end_idx = start_idx + num_valid
        else:
            assert False
        self.files = files[start_idx:end_idx]

    def get_video_filepath(self, video_name):
        return os.path.join(self.data_root, f"{video_name}.mp4")

    def get_video_files(self):
        file_list = []
        for fpath in self.data_root.glob("*.mp4"):
            metadata = ffmpeg.probe(str(fpath))
            num_channels = None
            for stream in metadata["streams"]:
                if stream["codec_type"] == "audio":
                    if num_channels is not None:
                        raise ValueError(
                            f"Found more than one audio stream for {str(fpath)}"
            )
                    num_channels = int(stream["channels"])
            if num_channels == self.num_channels:
                file_list.append(fpath.stem)
        # Return in sorted order for reproducibility
        return sorted(file_list)

    def __iter__(self):
        for f in self.files:
            fpath = self.get_video_filepath(f)
            probe = ffmpeg.probe(fpath)

            num_audio_samples = self.duration * self.sample_rate
            num_video_samples = self.duration * self.fps
            # Take minimum duration of streams
            full_duration = min(stream['duration'] for stream in probe['streams'])

            if self.duration < full_duration:
                sample_uniform = np.random.default_rng().uniform
                audio_seek_list = []
                # split video into chunks and sample a window from each
                for start_ts in np.arange(0.0, full_duration, step=self.chunk_duration):
                    # sample a random window within the chunk
                    if start_ts + self.chunk_duration <= full_duration:
                        audio_offset = sample_uniform(0.0, self.chunk_duration - self.duration)
                    else:
                        leftover_duration = full_duration - start_ts
                        if leftover_duration >= self.duration:
                            # if we have at least a window's worth of samples,
                            # we can still sample a window
                            audio_offset = sample_uniform(0.0, leftover_duration - self.duration)
                        else:
                            # ignore windows that are too short
                            continue

<<<<<<< HEAD
                    audio_ts = start_ts + audio_offset
                    audio_seek_list.append(audio_ts)

                # Stream file to only load the relevant chunk at at time
                with open(fpath, 'rb') as vfile:
                    streamer = StreamReader(vfile)
                    num_channels = streamer.get_src_stream_info(
                        streamer.default_audio_stream
                    ).num_channels
                    assert num_channels == 2, (
                        f"{fpath} must have two audio channels"
=======
                    audio_index = start_audio_idx + audio_offset
                    # get the corresponding video index
                    video_index = int(
                        np.floor((audio_index / self.sample_rate) * self.fps)
>>>>>>> e1fd6907
                    )

                    # add output streams
                    streamer.add_basic_audio_stream(
                        frames_per_chunk=num_audio_samples,
                        sample_rate=self.sample_rate,
                        format='fltp',
                    )
                    streamer.add_basic_video_stream(
                        frames_per_chunk=num_video_samples,
                        frame_rate=self.fps,
                        format="rgb24"
                    )

                    # Extract the sampled window/frame for each time
                    for audio_ts in audio_seek_list:
                        # Seek to start of audio window
                        streamer.seek(audio_ts)
                        # Get corresponding audio and video window
                        stream = streamer.stream()
                        # audio.shape = (frames, channels)
                        # video.shape = (frames, channels, height, width)
                        audio, video = next(stream)
                        stream = None # help out GC with clearing iterator

                        assert audio.shape == (num_audio_samples, 2)
                        assert video.shape[:2] == (num_video_samples, 3)
                        # Get center frame of video
                        video = video[video.shape[0] // 2]

                        yield self.preprocess(audio), self.transform(video)

            elif self.duration == full_duration:
                # We can just load the whole ding dang thing
                # NOTE: Right now I'm assuming that we probably won't hit this case
                #       and if we do, that loading 5 seconds of audio and then
                #       5 seconds of video won't be a big deal. But if that
                #       isn't true, you'll need to replace this with stream
                #       version
                video = read_mp4_video_ffmpeg(fpath, probe, frame_rate=self.fps)
                audio = read_mp4_audio_ffmpeg(fpath, probe, sample_rate=self.sample_rate)
                assert audio.shape == (num_audio_samples, 2)
                assert video.shape[:2] == (num_video_samples, 3)
                # Get center frame of video
                video = video[video.shape[0] // 2, :, :, :]

                yield self.preprocess(audio), self.transform(video)
            else:
                assert False


def worker_init_fn(worker_id):
    worker_info = torch.utils.data.get_worker_info()
    dataset = worker_info.dataset
    files = dataset.files
    # configure the dataset to only process the split workload
    per_worker = int(math.ceil((len(files)) / float(worker_info.num_workers)))
    worker_id = worker_info.id
    dataset.files = files[
                    worker_id * per_worker: min(worker_id * per_worker + per_worker, len(files))
                    ]<|MERGE_RESOLUTION|>--- conflicted
+++ resolved
@@ -244,7 +244,6 @@
                             # ignore windows that are too short
                             continue
 
-<<<<<<< HEAD
                     audio_ts = start_ts + audio_offset
                     audio_seek_list.append(audio_ts)
 
@@ -256,13 +255,6 @@
                     ).num_channels
                     assert num_channels == 2, (
                         f"{fpath} must have two audio channels"
-=======
-                    audio_index = start_audio_idx + audio_offset
-                    # get the corresponding video index
-                    video_index = int(
-                        np.floor((audio_index / self.sample_rate) * self.fps)
->>>>>>> e1fd6907
-                    )
 
                     # add output streams
                     streamer.add_basic_audio_stream(
